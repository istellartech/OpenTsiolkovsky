{
<<<<<<< HEAD
	"name(str)": "sample_01",
	"calculate condition": {
		"end time[s]": 1000,
		"time step for output[s]": 0.5,
		"variation ratio of air density[%](-100to100, default=0)": 0
	},
	"launch": {
		"position LLH[deg,deg,m]": [42.506050, 143.456518, 15.0],
		"velocity NED[m/s]": [0.0, 0.0, 0.0],
		"time(UTC)[y,m,d,h,min,sec]": [2018,1,1,12,0,0]
	},
	"stage1": {
		"power flight mode(int)": 0,
		"free flight mode(int)": 2,
		"mass initial[kg]": 1000.0,
		"thrust": {
			"Isp vac file exist?(bool)": true,
			"Isp vac file name(str)": "sample/Isp.csv",
			"const Isp vac[s]": 220.0,
			"thrust vac file exist?(bool)": true,
			"thrust vac file name(str)": "sample/thrust.csv",
			"const thrust vac[N]": 15000,
			"burn start time(time of each stage)[s]": 0.0,
			"burn end time(time of each stage)[s]": 120.0,
			"throat diameter[m]": 0.1,
			"nozzle expansion ratio[-]": 5,
			"nozzle exhaust pressure[Pa]": 101300
		},
		"aero": {
			"body diameter[m]": 0.1,
			"lift coefficient file exist?(bool)": true,
			"lift coefficient file name(str)": "sample/CL.csv",
			"const lift coefficient[-]": 0.0,
			"drag coefficient file exist?(bool)": true,
			"drag coefficient file name(str)": "sample/CD.csv",
			"const drag coefficient[-]": 0.2,
			"ballistic coefficient(ballistic flight mode)[kg/m2]":100
		},
		"attitude": {
			"attitude file exist?(bool)": true,
			"attitude file name(str)": "sample/attitude.csv",
			"const elevation[deg]": 80.0,
			"const azimuth[deg]": 113
		},
		"dumping product": {
			"dumping product exist?(bool)" : true,
			"dumping product separation time[s]" : 130,
			"dumping product mass[kg]" : 10,
			"dumping product ballistic coefficient[kg/m2]" : 100,
			"additional speed at dumping NED[m/s,m/s,m/s]" : [0.0, 100.0, 0.0]
		},
		"attitude neutrality(3DoF)": {
			"considering neutrality?(bool)" : true,
			"CG,CP,Controller position file(str)" : "sample/neutrality.csv"
		},
		"6DoF": {
			"CG,CP,Controller position file(str)" : "sample/CGCP.csv",
			"moment of inertia file name(str)": "sample/inertia.csv"
		},
		"stage": {
			"following stage exist?(bool)": false,
			"separation time[s]": 150
		}
	},
	"wind": {
		"wind file exist?(bool)": false,
		"wind file name(str)": "sample/wind.csv",
		"const wind[m/s,deg]": [0.0, 0.0]
	}
=======
    "name(str)": "sample_01",
    "calculate condition": {
        "end time[s]": 1000,
        "time step for output[s]": 1,
        "variation ratio of air density[%](-100to100, default=0)": 0.0
    },
    "launch": {
        "position LLH[deg,deg,m]": [42.506129, 143.456482, 15.0],
        "velocity NED[m/s]": [0.0, 0.0, 0.0],
        "time(UTC)[y,m,d,h,min,sec]": [2019,5,4,5,45,0]
    },
    "stage1": {
        "power flight mode(int)": 0,
        "free flight mode(int)": 2,
        "mass initial[kg]": 1000,
        "thrust": {
            "Isp vac file exist?(bool)": true,
            "Isp vac file name(str)": "sample/Isp.csv",
            "Isp coefficient[-]": 1.0,
            "const Isp vac[s]": 200.0,
            "thrust vac file exist?(bool)": true,
            "thrust vac file name(str)": "sample/thrust.csv",
            "thrust coefficient[-]": 1.00,
            "const thrust vac[N]": 15000,
            "burn start time(time of each stage)[s]": 0.0,
            "burn end time(time of each stage)[s]": 120.0,
            "forced cutoff time(time of each stage)[s]": 120.0,
            "throat diameter[m]": 0.1,
            "nozzle expansion ratio[-]": 5,
            "nozzle exhaust pressure[Pa]": 101300
        },
        "aero": {
            "body diameter[m]": 0.5,
            "normal coefficient file exist?(bool)": true,
            "normal coefficient file name(str)": "sample/CN.csv",
            "normal multiplier[-]": 1.0,
            "const normal coefficient[-]": 0.2,
            "axial coefficient file exist?(bool)": true,
            "axial coefficient file name(str)": "sample/CA.csv",
            "axial multiplier[-]": 1.0,
            "const axial coefficient[-]": 0.2,
            "ballistic coefficient(ballistic flight mode)[kg/m2]": 100
        },
        "attitude": {
            "attitude file exist?(bool)": true,
            "attitude file name(str)": "sample/attitude.csv",
            "const elevation[deg]": 83.0,
            "const azimth[deg]": 113,
            "elevation offset[deg]": 0.0,
            "azimth offset[deg]": 0.0
        },
        "dumping product": {
            "dumping product exist?(bool)" : false,
            "dumping product separation time[s]" : 130,
            "dumping product mass[kg]" : 10,
            "dumping product ballistic coefficient[kg/m2]" : 100,
            "additional speed at dumping NED[m/s,m/s,m/s]" : [0.0, 0.0, 0.0]
        },
        "attitude neutrality(3DoF)": {
            "considering neutrality?(bool)" : false,
            "CG, Controller position file(str)" : "sample/neutrality.csv",
            "CP file(str)" : ""
        },
        "6DoF": {
            "CG,CP,Controller position file(str)" : "",
            "moment of inertia file name(str)": ""
        },
        "stage": {
            "following stage exist?(bool)": false,
            "separation time[s]": 1e6
        }
    },
    "wind": {
        "wind file exist?(bool)": false,
        "wind file name(str)": "sample/wind.csv",
        "const wind[m/s,deg]": [0.0, 270.0]
    }
>>>>>>> d29c63c8
}<|MERGE_RESOLUTION|>--- conflicted
+++ resolved
@@ -1,75 +1,4 @@
 {
-<<<<<<< HEAD
-	"name(str)": "sample_01",
-	"calculate condition": {
-		"end time[s]": 1000,
-		"time step for output[s]": 0.5,
-		"variation ratio of air density[%](-100to100, default=0)": 0
-	},
-	"launch": {
-		"position LLH[deg,deg,m]": [42.506050, 143.456518, 15.0],
-		"velocity NED[m/s]": [0.0, 0.0, 0.0],
-		"time(UTC)[y,m,d,h,min,sec]": [2018,1,1,12,0,0]
-	},
-	"stage1": {
-		"power flight mode(int)": 0,
-		"free flight mode(int)": 2,
-		"mass initial[kg]": 1000.0,
-		"thrust": {
-			"Isp vac file exist?(bool)": true,
-			"Isp vac file name(str)": "sample/Isp.csv",
-			"const Isp vac[s]": 220.0,
-			"thrust vac file exist?(bool)": true,
-			"thrust vac file name(str)": "sample/thrust.csv",
-			"const thrust vac[N]": 15000,
-			"burn start time(time of each stage)[s]": 0.0,
-			"burn end time(time of each stage)[s]": 120.0,
-			"throat diameter[m]": 0.1,
-			"nozzle expansion ratio[-]": 5,
-			"nozzle exhaust pressure[Pa]": 101300
-		},
-		"aero": {
-			"body diameter[m]": 0.1,
-			"lift coefficient file exist?(bool)": true,
-			"lift coefficient file name(str)": "sample/CL.csv",
-			"const lift coefficient[-]": 0.0,
-			"drag coefficient file exist?(bool)": true,
-			"drag coefficient file name(str)": "sample/CD.csv",
-			"const drag coefficient[-]": 0.2,
-			"ballistic coefficient(ballistic flight mode)[kg/m2]":100
-		},
-		"attitude": {
-			"attitude file exist?(bool)": true,
-			"attitude file name(str)": "sample/attitude.csv",
-			"const elevation[deg]": 80.0,
-			"const azimuth[deg]": 113
-		},
-		"dumping product": {
-			"dumping product exist?(bool)" : true,
-			"dumping product separation time[s]" : 130,
-			"dumping product mass[kg]" : 10,
-			"dumping product ballistic coefficient[kg/m2]" : 100,
-			"additional speed at dumping NED[m/s,m/s,m/s]" : [0.0, 100.0, 0.0]
-		},
-		"attitude neutrality(3DoF)": {
-			"considering neutrality?(bool)" : true,
-			"CG,CP,Controller position file(str)" : "sample/neutrality.csv"
-		},
-		"6DoF": {
-			"CG,CP,Controller position file(str)" : "sample/CGCP.csv",
-			"moment of inertia file name(str)": "sample/inertia.csv"
-		},
-		"stage": {
-			"following stage exist?(bool)": false,
-			"separation time[s]": 150
-		}
-	},
-	"wind": {
-		"wind file exist?(bool)": false,
-		"wind file name(str)": "sample/wind.csv",
-		"const wind[m/s,deg]": [0.0, 0.0]
-	}
-=======
     "name(str)": "sample_01",
     "calculate condition": {
         "end time[s]": 1000,
@@ -117,9 +46,9 @@
             "attitude file exist?(bool)": true,
             "attitude file name(str)": "sample/attitude.csv",
             "const elevation[deg]": 83.0,
-            "const azimth[deg]": 113,
+            "const azimuth[deg]": 113,
             "elevation offset[deg]": 0.0,
-            "azimth offset[deg]": 0.0
+            "azimuth offset[deg]": 0.0
         },
         "dumping product": {
             "dumping product exist?(bool)" : false,
@@ -147,5 +76,4 @@
         "wind file name(str)": "sample/wind.csv",
         "const wind[m/s,deg]": [0.0, 270.0]
     }
->>>>>>> d29c63c8
 }